--- conflicted
+++ resolved
@@ -36,11 +36,7 @@
 `// ==UserScript==
 // @name         Pocket Bird
 // @namespace    https://idreesinc.com
-<<<<<<< HEAD
 // @version      ${version}
-=======
-// @version      2025-10-23-01
->>>>>>> 29f1766a
 // @description  birb
 // @author       Idrees
 // @downloadURL  https://github.com/IdreesInc/Pocket-Bird/raw/refs/heads/main/dist/birb.user.js
